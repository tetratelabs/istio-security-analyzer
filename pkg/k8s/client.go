--- conflicted
+++ resolved
@@ -213,13 +213,6 @@
 		configs = append(configs, c.configByNamespace(istiogvk.DestinationRule, ns.Name)...)
 		configs = append(configs, c.configByNamespace(istiogvk.Gateway, ns.Name)...)
 		configs = append(configs, c.configByNamespace(istiogvk.VirtualService, ns.Name)...)
-<<<<<<< HEAD
-		err := checkJWTPolicy(ns.Name, c)
-		if err != nil {
-			jwtPolicyError = err
-		}
-=======
->>>>>>> 5225d680
 	}
 
 	configReport := parser.ScanIstioConfig(configs)
